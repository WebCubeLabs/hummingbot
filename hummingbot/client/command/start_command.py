import asyncio
import platform
import threading
import time
from os.path import dirname, exists, join
from typing import Any, Callable, Dict, List, Optional
from typing import TYPE_CHECKING

import pandas as pd

import hummingbot.client.config.global_config_map as global_config
import hummingbot.client.settings as settings
from hummingbot import init_logging
from hummingbot.client.command.rate_command import RateCommand
from hummingbot.client.config.config_helpers import get_strategy_starter_file
from hummingbot.client.config.config_validators import validate_bool
from hummingbot.client.config.config_var import ConfigVar
from hummingbot.client.performance import PerformanceMetrics
from hummingbot.connector.connector_status import get_connector_status, warning_messages
from hummingbot.core.clock import Clock, ClockMode
from hummingbot.core.rate_oracle.rate_oracle import RateOracle
from hummingbot.core.utils.async_utils import safe_ensure_future
from hummingbot.core.utils.kill_switch import KillSwitch
from hummingbot.exceptions import OracleRateUnavailable
from hummingbot.pmm_script.pmm_script_iterator import PMMScriptIterator
from hummingbot.strategy.script_strategy_base import ScriptStrategyBase
from hummingbot.user.user_balances import UserBalances

if TYPE_CHECKING:
    from hummingbot.client.hummingbot_application import HummingbotApplication


class StartCommand:
    async def _run_clock(self):
        with self.clock as clock:
            await clock.run()

    async def wait_till_ready(self,  # type: HummingbotApplication
                              func: Callable, *args, **kwargs):
        while True:
            all_ready = all([market.ready for market in self.markets.values()])
            if not all_ready:
                await asyncio.sleep(0.5)
            else:
                return func(*args, **kwargs)

    def start(self,  # type: HummingbotApplication
              log_level: Optional[str] = None,
              restore: Optional[bool] = False,
              script: Optional[str] = None):
        if threading.current_thread() != threading.main_thread():
            self.ev_loop.call_soon_threadsafe(self.start, log_level, restore)
            return
        safe_ensure_future(self.start_check(log_level, restore, script), loop=self.ev_loop)

    async def start_check(self,  # type: HummingbotApplication
                          log_level: Optional[str] = None,
                          restore: Optional[bool] = False,
                          strategy_file_name: Optional[str] = None):
        if self.strategy_task is not None and not self.strategy_task.done():
            self.notify('The bot is already running - please run "stop" first')
            return

        if settings.required_rate_oracle:
            # If the strategy to run requires using the rate oracle to find FX rates, validate there is a rate for
            # each configured token pair
            if not (await self.confirm_oracle_conversion_rate()):
                self.notify("The strategy failed to start.")
                return

        if strategy_file_name:
            file_name = strategy_file_name.split(".")[0]
            self.strategy_file_name = file_name
            self.strategy_name = file_name
        elif not await self.status_check_all(notify_success=False):
            self.notify("Status checks failed. Start aborted.")
            return
        if self._last_started_strategy_file != self.strategy_file_name:
            init_logging("hummingbot_logs.yml",
                         override_log_level=log_level.upper() if log_level else None,
                         strategy_file_path=self.strategy_file_name)
            self._last_started_strategy_file = self.strategy_file_name

        # If macOS, disable App Nap.
        if platform.system() == "Darwin":
            import appnope
            appnope.nope()

        self._initialize_notifiers()
        try:
            self._initialize_strategy(self.strategy_name)
        except NotImplementedError:
            self.strategy_name = None
            self.strategy_file_name = None
            self.notify("Invalid strategy. Start aborted.")
            raise

        if any([str(exchange).endswith("paper_trade") for exchange in settings.required_exchanges]):
            self.notify("\nPaper Trading Active: All orders are simulated and no real orders are placed.")

        for exchange in settings.required_exchanges:
            connector: str = str(exchange)
            status: str = get_connector_status(connector)
            warning_msg: Optional[str] = warning_messages.get(connector, None)

            # confirm gateway connection
            conn_setting: settings.ConnectorSetting = settings.AllConnectorSettings.get_connector_settings()[connector]
            if conn_setting.uses_gateway_generic_connector():
                connector_details: Dict[str, Any] = conn_setting.conn_init_parameters()
                if connector_details:
                    data: List[List[str]] = [
                        ["chain", connector_details['chain']],
                        ["network", connector_details['network']],
                        ["wallet_address", connector_details['wallet_address']]
                    ]
                    await UserBalances.instance().update_exchange_balance(connector)
                    balances: List[str] = [
                        f"{str(PerformanceMetrics.smart_round(v, 8))} {k}"
                        for k, v in UserBalances.instance().all_balances(connector).items()
                    ]
                    data.append(["balances", ""])
                    for bal in balances:
                        data.append(["", bal])
                    wallet_df: pd.DataFrame = pd.DataFrame(data=data, columns=["", f"{connector} configuration"])
                    self.notify(wallet_df.to_string(index=False))

                    self.app.clear_input()
                    self.placeholder_mode = True
                    use_configuration = await self.app.prompt(prompt="Do you want to continue? (Yes/No) >>> ")
                    self.placeholder_mode = False
                    self.app.change_prompt(prompt=">>> ")

                    if use_configuration in ["N", "n", "No", "no"]:
                        return

                    if use_configuration not in ["Y", "y", "Yes", "yes"]:
                        self.notify("Invalid input. Please execute the `start` command again.")
                        return

            # Display custom warning message for specific connectors
            elif warning_msg is not None:
                self.notify(f"\nConnector status: {status}\n"
                            f"{warning_msg}")

            # Display warning message if the exchange connector has outstanding issues or not working
<<<<<<< HEAD
            elif "GREEN" not in status:
                self._notify(f"\nConnector status: {status}. This connector has one or more issues.\n"
                             "Refer to our Github page for more info: https://github.com/coinalpha/hummingbot")
=======
            elif not status.endswith("GREEN"):
                self.notify(f"\nConnector status: {status}. This connector has one or more issues.\n"
                            "Refer to our Github page for more info: https://github.com/coinalpha/hummingbot")

        self.notify(f"\nStatus check complete. Starting '{self.strategy_name}' strategy...")
        await self.start_market_making(restore)
        # We always start the RateOracle. It is required for PNL calculation.
        RateOracle.get_instance().start()
>>>>>>> 10d16cd9

    def start_script_strategy(self):
        script_strategy = ScriptStrategyBase.load_script_class(self.strategy_file_name)
        markets_list = []
        for conn, pairs in script_strategy.markets.items():
            markets_list.append((conn, list(pairs)))
        self._initialize_markets(markets_list)
        self.strategy = script_strategy(self.markets)

    def is_current_strategy_script_strategy(self) -> bool:
        script_file_name = join(settings.SCRIPT_STRATEGIES_PATH, f"{self.strategy_file_name}.py")
        return exists(script_file_name)

    async def start_market_making(self,  # type: HummingbotApplication
                                  restore: Optional[bool] = False):
        try:
            self.start_time = time.time() * 1e3  # Time in milliseconds
            self.clock = Clock(ClockMode.REALTIME)
            for market in self.markets.values():
                if market is not None:
                    self.clock.add_iterator(market)
                    self.markets_recorder.restore_market_states(self.strategy_file_name, market)
                    if len(market.limit_orders) > 0:
                        if restore is False:
                            self.notify(f"Cancelling dangling limit orders on {market.name}...")
                            await market.cancel_all(5.0)
                        else:
                            self.notify(f"Restored {len(market.limit_orders)} limit orders on {market.name}...")
            if self.strategy:
                self.clock.add_iterator(self.strategy)
            if global_config.global_config_map[global_config.PMM_SCRIPT_ENABLED_KEY].value:
                pmm_script_file = global_config.global_config_map[global_config.PMM_SCRIPT_FILE_PATH_KEY].value
                folder = dirname(pmm_script_file)
                if folder == "":
                    pmm_script_file = join(settings.PMM_SCRIPTS_PATH, pmm_script_file)
                if self.strategy_name != "pure_market_making":
                    self.notify("Error: PMM script feature is only available for pure_market_making strategy.")
                else:
                    self._pmm_script_iterator = PMMScriptIterator(pmm_script_file,
                                                                  list(self.markets.values()),
                                                                  self.strategy, 0.1)
                    self.clock.add_iterator(self._pmm_script_iterator)
                    self.notify(f"PMM script ({pmm_script_file}) started.")

            self.strategy_task: asyncio.Task = safe_ensure_future(self._run_clock(), loop=self.ev_loop)
            self.notify(f"\n'{self.strategy_name}' strategy started.\n"
                        f"Run `status` command to query the progress.")
            self.logger().info("start command initiated.")

            if self._trading_required:
                self.kill_switch = KillSwitch(self)
                await self.wait_till_ready(self.kill_switch.start)
        except Exception as e:
            self.logger().error(str(e), exc_info=True)

    def _initialize_strategy(self, strategy_name: str):
        if self.is_current_strategy_script_strategy():
            self.start_script_strategy()
        else:
            start_strategy: Callable = get_strategy_starter_file(strategy_name)
            if strategy_name in settings.STRATEGIES:
                start_strategy(self)
            else:
                raise NotImplementedError

    async def confirm_oracle_conversion_rate(self,  # type: HummingbotApplication
                                             ) -> bool:
        try:
            result = False
            self.app.clear_input()
            self.placeholder_mode = True
            self.app.hide_input = True
            for pair in settings.rate_oracle_pairs:
                msg = await RateCommand.oracle_rate_msg(pair)
                self.notify("\nRate Oracle:\n" + msg)
            config = ConfigVar(key="confirm_oracle_use",
                               type_str="bool",
                               prompt="Please confirm to proceed if the above oracle source and rates are correct for "
                                      "this strategy (Yes/No)  >>> ",
                               required_if=lambda: True,
                               validator=lambda v: validate_bool(v))
            await self.prompt_a_config_legacy(config)
            if config.value:
                result = True
        except OracleRateUnavailable:
            self.notify("Oracle rate is not available.")
        finally:
            self.placeholder_mode = False
            self.app.hide_input = False
            self.app.change_prompt(prompt=">>> ")
        return result<|MERGE_RESOLUTION|>--- conflicted
+++ resolved
@@ -3,8 +3,7 @@
 import threading
 import time
 from os.path import dirname, exists, join
-from typing import Any, Callable, Dict, List, Optional
-from typing import TYPE_CHECKING
+from typing import TYPE_CHECKING, Any, Callable, Dict, List, Optional
 
 import pandas as pd
 
@@ -143,11 +142,6 @@
                             f"{warning_msg}")
 
             # Display warning message if the exchange connector has outstanding issues or not working
-<<<<<<< HEAD
-            elif "GREEN" not in status:
-                self._notify(f"\nConnector status: {status}. This connector has one or more issues.\n"
-                             "Refer to our Github page for more info: https://github.com/coinalpha/hummingbot")
-=======
             elif not status.endswith("GREEN"):
                 self.notify(f"\nConnector status: {status}. This connector has one or more issues.\n"
                             "Refer to our Github page for more info: https://github.com/coinalpha/hummingbot")
@@ -156,7 +150,6 @@
         await self.start_market_making(restore)
         # We always start the RateOracle. It is required for PNL calculation.
         RateOracle.get_instance().start()
->>>>>>> 10d16cd9
 
     def start_script_strategy(self):
         script_strategy = ScriptStrategyBase.load_script_class(self.strategy_file_name)
